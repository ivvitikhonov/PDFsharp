<Project>

    <!--<Import Condition="Exists('Local.Packages.props')" Project="$([MSBuild]::GetPathOfFileAbove('Local.Packages.props', '$(MSBuildThisFileDirectory)'))" />-->

    <PropertyGroup>
        <NetCore_PackageVersion>6.0.0</NetCore_PackageVersion>
        <AspNetCore_PackageVersion>6.0.0</AspNetCore_PackageVersion>
        <AspNetCore_SignalR_PackageVersion>6.0.0</AspNetCore_SignalR_PackageVersion>
        <EfCore_PackageVersion>6.0.0</EfCore_PackageVersion>
    </PropertyGroup>

    <ItemGroup>

        <!-- Microsoft packages with special version numbers -->

        <PackageVersion Include="GitVersion.MsBuild" Version="5.12.0" />
        <PackageVersion Include="Microsoft.CSharp" Version="4.7.0" />

        <PackageVersion Include="System.Net.Http" Version="4.3.4" />
        <PackageVersion Include="System.IO.Compression.ZipFile" Version="4.3.0" />
        <PackageVersion Include="System.Runtime.Serialization.Primitives" Version="4.3.0" />

        <PackageVersion Include="System.Diagnostics.FileVersionInfo" Version="4.3.0" />
        <PackageVersion Include="System.Diagnostics.Process" Version="4.3.0" />

        <PackageVersion Include="Microsoft.Extensions.PlatformAbstractions" Version="1.1.0" />

        <PackageVersion Include="Microsoft.AspNet.WebApi.Client" Version="5.2.7" />

        <!--<PackageVersion Include="Microsoft.Identity.Client" Version="4.37.0" />-->

        <!--<PackageVersion Include="Azure.Identity" Version="1.5" />-->
        <!--<PackageVersion Include="Microsoft.Azure.Services.AppAuthentication" Version="1.6.2" />-->
        <PackageVersion Include="Azure.ResourceManager.Resources" Version="1.0.0-beta.3" />

        <!-- Microsoft system packages -->

        <PackageVersion Include="System.ComponentModel.Annotations" Version="6.0.0-preview.4.21253.7" />
        <PackageVersion Include="System.Reflection.MetadataLoadContext" Version="7.0.0" />

        <!-- Microsoft packages -->

        <PackageVersion Include="Microsoft.Bcl.AsyncInterfaces" Version="$(NetCore_PackageVersion)" />

        <PackageVersion Include="Microsoft.Extensions.DependencyInjection" Version="$(NetCore_PackageVersion)" />
        <PackageVersion Include="Microsoft.Extensions.DependencyInjection.Abstractions" Version="$(NetCore_PackageVersion)" />
        <PackageVersion Include="System.Collections.Immutable" Version="$(NetCore_PackageVersion)" />

        <PackageVersion Include="Microsoft.Extensions.Logging" Version="$(NetCore_PackageVersion)" />
        <PackageVersion Include="Microsoft.Extensions.Logging.Abstractions" Version="$(NetCore_PackageVersion)" />
        <PackageVersion Include="Microsoft.Extensions.Logging.Configuration" Version="$(NetCore_PackageVersion)" />
        <PackageVersion Include="Microsoft.Extensions.Logging.Console" Version="$(NetCore_PackageVersion)" />
        <PackageVersion Include="Microsoft.Extensions.Logging.Debug" Version="$(NetCore_PackageVersion)" />

        <PackageVersion Include="Microsoft.Extensions.Configuration" Version="$(NetCore_PackageVersion)" />
        <PackageVersion Include="Microsoft.Extensions.Configuration.Abstractions" Version="$(NetCore_PackageVersion)" />
        <PackageVersion Include="Microsoft.Extensions.Configuration.Binder" Version="$(NetCore_PackageVersion)" />
        <PackageVersion Include="Microsoft.Extensions.Configuration.Json" Version="$(NetCore_PackageVersion)" />
        <PackageVersion Include="Microsoft.Extensions.Configuration.UserSecrets" Version="$(NetCore_PackageVersion)" />
        <PackageVersion Include="Microsoft.Extensions.Configuration.CommandLine" Version="$(NetCore_PackageVersion)" />
        <PackageVersion Include="Microsoft.Extensions.Configuration.EnvironmentVariables" Version="$(NetCore_PackageVersion)" />

        <PackageVersion Include="Microsoft.Extensions.Caching.Abstractions" Version="$(NetCore_PackageVersion)" />
        <PackageVersion Include="Microsoft.Extensions.Caching.Memory" Version="$(NetCore_PackageVersion)" />

        <PackageVersion Include="Microsoft.Extensions.Options" Version="$(NetCore_PackageVersion)" />
        <PackageVersion Include="Microsoft.Extensions.Options.ConfigurationExtensions" Version="$(NetCore_PackageVersion)" />

        <PackageVersion Include="Microsoft.Extensions.Hosting" Version="$(NetCore_PackageVersion)" />

        <PackageVersion Include="Microsoft.Win32.Registry" Version="6.0.0-preview.5.21301.5" />

        <!-- Identity packages -->

        <PackageVersion Include="IdentityModel" Version="5.2.0" />
        <PackageVersion Include="System.IdentityModel.Tokens.Jwt" Version="6.14.1" />

        <PackageVersion Include="Microsoft.AspNetCore.Authentication.OpenIdConnect" Version="$(AspNetCore_PackageVersion)" />
        <PackageVersion Include="Microsoft.AspNetCore.Authentication.AzureAD.UI" Version="$(AspNetCore_PackageVersion)" />
        <PackageVersion Include="Microsoft.AspNetCore.Authentication.JwtBearer" Version="$(AspNetCore_PackageVersion)" />

        <!-- ASP.NET Core packages still with version 2.2 -->

        <PackageVersion Include="Microsoft.AspNetCore" Version="2.2.0" />
        <PackageVersion Include="Microsoft.AspNetCore.Http.Abstractions" Version="2.2.0" />
        <PackageVersion Include="Microsoft.AspNetCore.Diagnostics" Version="2.2.0" />
        <PackageVersion Include="Microsoft.AspNetCore.Authentication.Abstractions" Version="2.2.0" />

        <!-- ASP NET Core packages -->

        <PackageVersion Include="Microsoft.AspNetCore.Mvc.NewtonsoftJson" Version="$(AspNetCore_PackageVersion)" />
        <PackageVersion Include="Microsoft.AspNetCore.Mvc.Core" Version="2.2.5" />
        <PackageVersion Include="Microsoft.Extensions.Http" Version="$(NetCore_PackageVersion)" />

        <PackageVersion Include="Microsoft.AspNetCore.Components" Version="$(AspNetCore_PackageVersion)" />
        <PackageVersion Include="Microsoft.AspNetCore.Components.Analyzers" Version="$(AspNetCore_PackageVersion)" />
        <PackageVersion Include="Microsoft.AspNetCore.Components.Web" Version="$(AspNetCore_PackageVersion)" />
        <PackageVersion Include="Microsoft.AspNetCore.DataProtection" Version="$(AspNetCore_PackageVersion)" />
        <PackageVersion Include="Microsoft.AspNetCore.DataProtection.Abstractions" Version="$(AspNetCore_PackageVersion)" />

        <PackageVersion Include="Microsoft.AspNetCore.Razor.Language" Version="$(AspNetCore_PackageVersion)" />

        <!-- SignalR packages -->

        <!--<PackageVersion Include="Microsoft.AspNetCore.SignalR.Common" Version="$(AspNetCore_SignalR_PackageVersion)" />-->
        <!--<PackageVersion Include="Microsoft.AspNetCore.SignalR.Client" Version="$(AspNetCore_SignalR_PackageVersion)" />
        <PackageVersion Include="Microsoft.AspNetCore.SignalR.Client.Core" Version="$(AspNetCore_SignalR_PackageVersion)" />-->

        <!--<PackageVersion Include="Microsoft.AspNetCore.SignalR.Core" Version="1.1.0" />-->

        <!-- Entity framework packages -->

        <PackageVersion Include="Microsoft.EntityFrameworkCore" Version="$(EfCore_PackageVersion)" />
        <PackageVersion Include="Microsoft.EntityFrameworkCore.Design" Version="$(EfCore_PackageVersion)" />
        <PackageVersion Include="Microsoft.EntityFrameworkCore.Relational" Version="$(EfCore_PackageVersion)" />
        <PackageVersion Include="Microsoft.EntityFrameworkCore.SqlServer" Version="$(EfCore_PackageVersion)" />
        <PackageVersion Include="Microsoft.EntityFrameworkCoOpenIdConnectre.InMemory" Version="$(EfCore_PackageVersion)" />

        <!-- Microsoft 365 packages -->

        <!--<PackageVersion Include="Microsoft.Graph" Version="4.9.0" />-->
        <!--<PackageVersion Include="Microsoft.Graph.Auth" Version="1.0.0-preview.7" />-->

        <!-- PowerShell -->

        <!--<PackageVersion Include="Microsoft.PowerShell.SDK" Version="7.2.0" />-->

        <!-- Visual Studio -->

        <PackageVersion Include="Microsoft.VisualStudio.Services.NuGet.CredentialProvider" Version="0.37.0" />
        <PackageVersion Include="Microsoft.VisualStudio.Web.CodeGeneration.Design" Version="6.0.0" />

        <!-- Unit test packages -->

        <!--<PackageVersion Include="BioNTech.Extensions.Fakes" Version="1.2102.0-preview.89" />-->
        <PackageVersion Include="FluentAssertions" Version="6.10.0" />
        <PackageVersion Include="xunit.core" Version="2.4.2" />
        <PackageVersion Include="xunit.assert" Version="2.4.2" />
        <PackageVersion Include="Xunit.Priority" Version="1.1.6" />
        <PackageVersion Include="Microsoft.NET.Test.Sdk" Version="17.5.0" />
        <PackageVersion Include="NSubstitute" Version="4.2.2" />
        <PackageVersion Include="xunit.runner.visualstudio" Version="2.4.5" />
        <PackageVersion Include="XunitXml.TestLogger" Version="3.0.78" />
        <PackageVersion Include="coverlet.collector" Version="1.3.0" />
        <PackageVersion Include="Moq" Version="4.16.1" />
        <PackageVersion Include="NCrunch.Framework" Version="4.7.0.4" />

<<<<<<< HEAD
        <!-- Signature packages -->

        <PackageVersion Include="System.Security.Cryptography.Pkcs" Version="7.0.3" />
        <PackageVersion Include="BouncyCastle.Cryptography" Version="2.2.1" />
=======
        <!-- netstandard2.0 packages -->

        <PackageVersion Include="System.Text.Encoding.CodePages" Version="7.0.0" />
>>>>>>> 2d2ff7d5

        <!-- Other packages -->

        <!--<PackageVersion Include="Dapper" Version="2.0.123" />-->
        <PackageVersion Include="System.IO.Abstractions" Version="13.2.47" />
        <PackageVersion Include="Newtonsoft.Json" Version="13.0.1" />
        <PackageVersion Include="AutoMapper" Version="10.1.1" />
        <PackageVersion Include="System.CommandLine" Version="2.0.0-beta1.20104.2" />
        <PackageVersion Include="Seq.Extensions.Logging" Version="6.0.0" />
        <PackageVersion Include="morelinq" Version="3.3.2" />
        <PackageVersion Include="Spectre.Console" Version="0.41.0" />

    </ItemGroup>

</Project><|MERGE_RESOLUTION|>--- conflicted
+++ resolved
@@ -145,16 +145,14 @@
         <PackageVersion Include="Moq" Version="4.16.1" />
         <PackageVersion Include="NCrunch.Framework" Version="4.7.0.4" />
 
-<<<<<<< HEAD
         <!-- Signature packages -->
 
         <PackageVersion Include="System.Security.Cryptography.Pkcs" Version="7.0.3" />
         <PackageVersion Include="BouncyCastle.Cryptography" Version="2.2.1" />
-=======
+
         <!-- netstandard2.0 packages -->
 
         <PackageVersion Include="System.Text.Encoding.CodePages" Version="7.0.0" />
->>>>>>> 2d2ff7d5
 
         <!-- Other packages -->
 
